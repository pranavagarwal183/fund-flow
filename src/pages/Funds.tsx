--- conflicted
+++ resolved
@@ -129,13 +129,8 @@
     <div className="flex flex-col min-h-screen bg-background">
       <Header />
       
-<<<<<<< HEAD
       <div className="container mx-auto px-4 py-8">
         {/* Header Section */}
-=======
-      <main className="flex-1 container mx-auto px-4 py-8">
-        {/* Header */}
->>>>>>> 71c4175d
         <div className="mb-8">
           <h1 className="text-3xl md:text-4xl font-bold text-foreground mb-4">
             Fund Watchlist
